--- conflicted
+++ resolved
@@ -20,7 +20,6 @@
 
 after_success:
   - travis-cargo doc-upload
-<<<<<<< HEAD
   - if [ "${TRAVIS_PULL_REQUEST_BRANCH:-TRAVIS_BRANCH}" != "master" ] && [ "$TRAVIS_RUST_VERSION" == "nightly" ]; then
         cargo install cargo-benchcmp --force;
         cargo bench > benches-variable;
@@ -30,9 +29,6 @@
         cargo benchcmp benches-control benches-variable;
         exit 0;
     fi
-=======
-  - ./travis_benches
->>>>>>> 57cbb61c
 
 env:
   global:
